{
  "name": "webusb",
<<<<<<< HEAD
  "version": "2.1.1-next.b881d6a.0",
=======
  "version": "2.2.0",
>>>>>>> bf971928
  "description": "Node.js implementation of the WebUSB Specification",
  "homepage": "https://github.com/thegecko/webusb",
  "author": "Rob Moran <rob@thegecko.org>",
  "license": "MIT",
  "main": "dist/webusb.umd.js",
  "module": "dist/webusb.esm.js",
  "types": "types/index.d.ts",
  "repository": {
    "type": "git",
    "url": "git://github.com/thegecko/webusb.git"
  },
  "keywords": [
    "web-usb",
    "usb"
  ],
  "scripts": {
    "build": "rollup -c && typedoc src",
    "watch": "rollup -c -w"
  },
  "engines": {
    "node": ">=8.14.0"
  },
  "devDependencies": {
    "rollup": "^1.10.1",
    "rollup-plugin-delete": "^0.2.2",
    "rollup-plugin-node-builtins": "^2.1.2",
    "rollup-plugin-sourcemaps": "^0.4.2",
    "rollup-plugin-terser": "^5.1.3",
    "rollup-plugin-tslint": "^0.2.2",
    "rollup-plugin-typescript2": "^0.21.0",
    "tslint": "^5.16.0",
    "tslint-eslint-rules": "^5.4.0",
    "typedoc": "^0.15.0",
    "typescript": "^3.4.5"
  },
  "dependencies": {
    "@types/node": "^8.0.54",
    "@types/usb": "^1.5.1",
    "@types/w3c-web-usb": "^1.0.4",
    "usb": "^1.6.0"
  }
}<|MERGE_RESOLUTION|>--- conflicted
+++ resolved
@@ -1,10 +1,6 @@
 {
   "name": "webusb",
-<<<<<<< HEAD
-  "version": "2.1.1-next.b881d6a.0",
-=======
-  "version": "2.2.0",
->>>>>>> bf971928
+  "version": "2.2.1-next.bf97192.0",
   "description": "Node.js implementation of the WebUSB Specification",
   "homepage": "https://github.com/thegecko/webusb",
   "author": "Rob Moran <rob@thegecko.org>",
