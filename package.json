{
  "name": "webusb",
<<<<<<< HEAD
  "version": "2.0.2-next.87f3293.0",
=======
  "version": "2.0.2",
>>>>>>> 99b655a0
  "description": "Node.js implementation of the WebUSB Specification",
  "homepage": "https://github.com/thegecko/webusb",
  "author": "Rob Moran <rob@thegecko.org>",
  "license": "MIT",
  "main": "dist/webusb.umd.js",
  "module": "dist/webusb.esm.js",
  "types": "types/index.d.ts",
  "repository": {
    "type": "git",
    "url": "git://github.com/thegecko/webusb.git"
  },
  "keywords": [
    "web-usb",
    "usb"
  ],
  "scripts": {
    "build": "rollup -c && typedoc src",
    "watch": "rollup -c -w"
  },
  "engines": {
    "node": ">=8.14.0"
  },
  "devDependencies": {
    "rollup": "^1.10.1",
    "rollup-plugin-delete": "^0.2.2",
    "rollup-plugin-node-builtins": "^2.1.2",
    "rollup-plugin-sourcemaps": "^0.4.2",
    "rollup-plugin-terser": "^5.1.3",
    "rollup-plugin-tslint": "^0.2.2",
    "rollup-plugin-typescript2": "^0.21.0",
    "tslint": "^5.16.0",
    "tslint-eslint-rules": "^5.4.0",
    "typedoc": "^0.15.0",
    "typescript": "^3.4.5"
  },
  "dependencies": {
    "@types/node": "^8.0.54",
    "@types/usb": "^1.5.1",
    "@types/w3c-web-usb": "^1.0.4",
    "usb": "^1.6.0"
  }
}<|MERGE_RESOLUTION|>--- conflicted
+++ resolved
@@ -1,10 +1,6 @@
 {
   "name": "webusb",
-<<<<<<< HEAD
-  "version": "2.0.2-next.87f3293.0",
-=======
-  "version": "2.0.2",
->>>>>>> 99b655a0
+  "version": "2.0.3-next.99b655a.0",
   "description": "Node.js implementation of the WebUSB Specification",
   "homepage": "https://github.com/thegecko/webusb",
   "author": "Rob Moran <rob@thegecko.org>",
